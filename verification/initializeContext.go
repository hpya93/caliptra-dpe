// Licensed under the Apache-2.0 license

package verification

import (
	"errors"
	"testing"
)

// This file is used to test the initialize context command.

func TestInitializeContext(d TestDPEInstance, c DPEClient, t *testing.T) {
	for _, locality := range d.GetSupportedLocalities() {
		d.SetLocality(locality)
		testInitContext(d, c, t, false)
	}
}

func TestInitializeSimulation(d TestDPEInstance, c DPEClient, t *testing.T) {
	for _, locality := range d.GetSupportedLocalities() {
		d.SetLocality(locality)
		testInitContext(d, c, t, true)
	}
}

func testInitContext(d TestDPEInstance, client DPEClient, t *testing.T, simulation bool) {
	// Try to create the default context if isn't done automatically.
	if !d.GetIsInitialized() {
		handle, err := client.InitializeContext(InitIsDefault)
		if err != nil {
			t.Fatalf("Failed to initialize default context: %v", err)
		}
		if *handle != ContextHandle([16]byte{0}) {
			t.Fatal("Incorrect default context handle.")
		}
		d.SetIsInitialized(true)
	}

	// Try to initialize another default context.
	_, err := client.InitializeContext(InitIsDefault)
	if err == nil {
		t.Fatal("The instance should return an error when trying to initialize another default context.")
	} else if !errors.Is(err, StatusArgumentNotSupported) {
		t.Fatalf("Incorrect error type. Should return %q, but returned %q", StatusArgumentNotSupported, err)
	}

	// Try to initialize a context that is neither default or simulation.
	_, err = client.InitializeContext(InitCtxFlags(0))
	if err == nil {
		t.Fatal("The instance should return an error when not default or simulation.")
	} else if !errors.Is(err, StatusInvalidArgument) {
		t.Fatalf("Incorrect error type. Should return %q, but returned %q", StatusInvalidArgument, err)
	}

	// TODO: test exhausting handles. This requires the ability to query how
	// many handles are currently in use.
	if simulation {
		handle, err := client.InitializeContext(InitIsSimulation)
		if err != nil {
			t.Fatal("Failed to create a simulation context.")
		}
		defer client.DestroyContext(handle, DestroyDescendants)

		// Could prove difficult to prove it is a cryptographically secure random.
		if *handle == ContextHandle([16]byte{0}) {
			t.Fatal("Incorrect simulation context handle.")
		}
	}
}

<<<<<<< HEAD
func getContextHandle(d TestDPEInstance, c DPEClient, t *testing.T, simulation bool) *ContextHandle {
=======
// When simulation is set to false, returns a default context handle.
// Else initializes a simulation context and returns its handle. To get simulation
// context handle, the DPE profile must support simulation context creation.
// Caller must ensure to destroy the non-default handle through DestroyContext after usage.
func getInitialContextHandle(d TestDPEInstance, c DPEClient, t *testing.T, simulation bool) *ContextHandle {
>>>>>>> ac339f6e
	var handle *ContextHandle
	var err error
	if simulation {
		if d.GetSupport().Simulation {
			handle, err = c.InitializeContext(InitIsSimulation)
			if err != nil {
				t.Fatal("The instance should be able to create a simulation context.")
			}
<<<<<<< HEAD
			// Could prove difficult to prove it is a cryptographically secure random.
=======
>>>>>>> ac339f6e
			if *handle == ContextHandle([16]byte{0}) {
				t.Fatal("Incorrect simulation context handle.")
			}
		} else {
			t.Fatal("[FATAL]:  DPE instance doesn't support simulation contexts.")
		}
	} else {
		//default context
<<<<<<< HEAD
		defaultContext := ContextHandle{0}
		handle = &defaultContext
=======
		handle = &DefaultContextHandle
>>>>>>> ac339f6e
	}

	return handle
}<|MERGE_RESOLUTION|>--- conflicted
+++ resolved
@@ -68,15 +68,11 @@
 	}
 }
 
-<<<<<<< HEAD
-func getContextHandle(d TestDPEInstance, c DPEClient, t *testing.T, simulation bool) *ContextHandle {
-=======
 // When simulation is set to false, returns a default context handle.
 // Else initializes a simulation context and returns its handle. To get simulation
 // context handle, the DPE profile must support simulation context creation.
 // Caller must ensure to destroy the non-default handle through DestroyContext after usage.
 func getInitialContextHandle(d TestDPEInstance, c DPEClient, t *testing.T, simulation bool) *ContextHandle {
->>>>>>> ac339f6e
 	var handle *ContextHandle
 	var err error
 	if simulation {
@@ -85,10 +81,6 @@
 			if err != nil {
 				t.Fatal("The instance should be able to create a simulation context.")
 			}
-<<<<<<< HEAD
-			// Could prove difficult to prove it is a cryptographically secure random.
-=======
->>>>>>> ac339f6e
 			if *handle == ContextHandle([16]byte{0}) {
 				t.Fatal("Incorrect simulation context handle.")
 			}
@@ -97,12 +89,7 @@
 		}
 	} else {
 		//default context
-<<<<<<< HEAD
-		defaultContext := ContextHandle{0}
-		handle = &defaultContext
-=======
 		handle = &DefaultContextHandle
->>>>>>> ac339f6e
 	}
 
 	return handle
