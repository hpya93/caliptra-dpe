// Licensed under the Apache-2.0 license

package verification

import (
	"bytes"
	"crypto/x509"
	"crypto/x509/pkix"
	"encoding/asn1"
	"encoding/binary"
	"fmt"
	"time"

	"golang.org/x/exp/slices"
)

var (
	OidExtensionKeyUsage               = asn1.ObjectIdentifier{2, 5, 29, 15}
	OidExtensionAuthorityKeyIdentifier = asn1.ObjectIdentifier{2, 5, 29, 35}
	OidExtensionBasicConstraints       = asn1.ObjectIdentifier{2, 5, 29, 19}
	OidExtensionExtKeyUsage            = asn1.ObjectIdentifier{2, 5, 29, 37}
	OidExtensionTcgDiceUeid            = asn1.ObjectIdentifier{2, 23, 133, 5, 4, 4}
	OidExtensionTcgDiceMultiTcbInfo    = asn1.ObjectIdentifier{2, 23, 133, 5, 4, 5}
	OidExtensionTcgDiceKpIdentityInit  = asn1.ObjectIdentifier{2, 23, 133, 5, 4, 100, 6}
	OidExtensionTcgDiceKpIdentityLoc   = asn1.ObjectIdentifier{2, 23, 133, 5, 4, 100, 7}
	OidExtensionTcgDiceKpAttestInit    = asn1.ObjectIdentifier{2, 23, 133, 5, 4, 100, 8}
	OidExtensionTcgDiceKpAttestLoc     = asn1.ObjectIdentifier{2, 23, 133, 5, 4, 100, 9}
	OidExtensionTcgDiceKpAssertInit    = asn1.ObjectIdentifier{2, 23, 133, 5, 4, 100, 10}
	OidExtensionTcgDiceKpAssertLoc     = asn1.ObjectIdentifier{2, 23, 133, 5, 4, 100, 11}
	OidExtensionTcgDiceKpEca           = asn1.ObjectIdentifier{2, 23, 133, 5, 4, 100, 12}
	OidSHA256                          = asn1.ObjectIdentifier{2, 16, 840, 1, 101, 3, 4, 2, 1}
	OidSHA384                          = asn1.ObjectIdentifier{2, 16, 840, 1, 101, 3, 4, 2, 2}
)

<<<<<<< HEAD
var TcgDiceCriticalExtensions = [...]string{
	OidExtensionTcgDiceMultiTcbInfo.String(),
	OidExtensionTcgDiceUeid.String(),
}

var TcgDiceExtendedKeyUsages = [...]string{
	OidExtensionTcgDiceKpIdentityLoc.String(),
	OidExtensionTcgDiceKpAttestLoc.String(),
}

// tcg-dice-Ueid OBJECT IDENTIFIER ::= {tcg-dice 4}
//
//	TcgUeid ::== SEQUENCE {
//			ueid OCTET STRING
//	}
type TcgUeidExtension struct {
	Ueid []uint8 `asn1:"ueid,implicit"`
}

// tcg-dice-MultiTcbInfo OBJECT IDENTIFIER ::= {tcg-dice 5}
// DiceTcbInfoSeq ::= SEQUENCE SIZE (1..MAX) OF DiceTcbInfo
//
// tcg-dice-TcbInfo OBJECT IDENTIFIER ::= {tcg-dice 1}
//
// DiceTcbInfo 	::== SEQUENCE {
// 		vendor		[0] IMPLICIT UTF8String OPTIONAL,
// 		model 		[1] IMPLICIT UTF8String OPTIONAL,
// 		version 	[2] IMPLICIT UTF8String OPTIONAL,
// 		svn 		[3] IMPLICIT INTEGER OPTIONAL,
// 		layer 		[4] IMPLICIT INTEGER OPTIONAL,
// 		index 		[5] IMPLICIT INTEGER OPTIONAL,
// 		fwids 		[6] IMPLICIT FWIDLIST OPTIONAL,
// 		flags 		[7] IMPLICIT OperationalFlags OPTIONAL,
//		vendorInfo 	[8] IMPLICIT OCTET STRING OPTIONAL,
// 		type 		[9] IMPLICIT OCTET STRING OPTIONAL,
// }
//
// FWIDLIST ::== SEQUENCE SIZE (1..MAX) OF FWID
// FWID ::== SEQUENCE {
// 		hashAlg 	OBJECT IDENTIFIER,
// 		digest 		OCTET STRING
// }
//
// OperationalFlags ::= BIT STRING {
// 		notConfigured (0),
// 		notSecure (1),
// 		recovery (2),
//  	debug (3)
// }

type Fwid struct {
	HashAlg asn1.ObjectIdentifier
	Digest  []byte
}

type DiceTcbInfo struct {
	Vendor     string          `asn1:"optional,tag:0,utf8"`
	Model      string          `asn1:"optional,tag:1,utf8"`
	Version    string          `asn1:"optional,tag:2,utf8"`
	SVN        int             `asn1:"optional,tag:3"`
	Layer      int             `asn1:"optional,tag:4"`
	Index      int             `asn1:"optional,tag:5"`
	Fwids      []Fwid          `asn1:"optional,tag:6"`
	Flags      OperationalFlag `asn1:"optional,tag:7"`
	VendorInfo []byte          `asn1:"optional,tag:8"`
	Type       []byte          `asn1:"optional,tag:9"`
}

type OperationalFlag int

const (
	NotConfigured OperationalFlag = iota
	NotSecure
	Debug
	Recovery
)

type TcgMultiTcbInfo = []DiceTcbInfo

=======
// BasicConstraints represents an X.509 BasicConstraints extension
>>>>>>> b68c2bbc
type BasicConstraints struct {
	IsCA              bool `asn1:"boolean"`
	PathLenConstraint int  `asn1:"optional"`
}

// A tcg-dice-MultiTcbInfo extension.
// This extension SHOULD be marked as critical.
func getMultiTcbInfo(extensions []pkix.Extension) (TcgMultiTcbInfo, error) {
	var multiTcbInfo TcgMultiTcbInfo
	for _, ext := range extensions {
		if ext.Id.Equal(OidExtensionTcgDiceMultiTcbInfo) {
			if !ext.Critical {
				return multiTcbInfo, fmt.Errorf("TCG DICE MultiTcbInfo extension is not marked as CRITICAL")
			}
			_, err := asn1.Unmarshal(ext.Value, &multiTcbInfo)
			if err != nil {
				return multiTcbInfo, fmt.Errorf("Failed to unmarshal MultiTcbInfo field: %v", err)
			}
			break
		}
	}
	return multiTcbInfo, nil
}

func getBasicConstraints(extensions []pkix.Extension) (BasicConstraints, error) {
	var bc BasicConstraints
	for _, ext := range extensions {
		if ext.Id.Equal(OidExtensionBasicConstraints) {
			if !ext.Critical {
				return bc, fmt.Errorf("BasicConstraints extension is not marked as CRITICAL")
			}
			_, err := asn1.Unmarshal(ext.Value, &bc)
			if err != nil {
				return bc, fmt.Errorf("Failed to unmarshal BasicConstraints extension: %v", err)
			}
			break
		}
	}
	return bc, nil
}

func getUeid(extensions []pkix.Extension) (TcgUeidExtension, error) {
	var ueid TcgUeidExtension
	for _, ext := range extensions {
		if ext.Id.Equal(OidExtensionTcgDiceUeid) {
			if !ext.Critical {
				return ueid, fmt.Errorf("UEID extension is not marked as CRITICAL")
			}
			_, err := asn1.Unmarshal(ext.Value, &ueid)
			if err != nil {
				return ueid, fmt.Errorf("Failed to unmarshal UEID extension: %v", err)
			}
			break
		}
	}
	return ueid, nil
}

func getExtendedKeyUsages(extensions []pkix.Extension) ([]asn1.ObjectIdentifier, error) {
	var eku []asn1.ObjectIdentifier
	for _, ext := range extensions {
		if ext.Id.Equal(OidExtensionExtKeyUsage) {
			if !ext.Critical {
				return eku, fmt.Errorf("ExtKeyUsage extension is not marked as CRITICAL")
			}
			_, err := asn1.Unmarshal(ext.Value, &eku)
			if err != nil {
				return eku, fmt.Errorf("Failed to unmarshal ExtKeyUsage extension: %v", err)
			}
			break
		}
	}
	return eku, nil
}

func getKeyUsage(extensions []pkix.Extension) (x509.KeyUsage, error) {
	var usageBits asn1.BitString
	for _, ext := range extensions {
		if ext.Id.Equal(OidExtensionKeyUsage) {
			if !ext.Critical {
				return x509.KeyUsage(0), fmt.Errorf("KeyUsage extension is not marked as CRITICAL")
			}
			_, err := asn1.Unmarshal(ext.Value, &usageBits)
			if err != nil {
				return x509.KeyUsage(0), fmt.Errorf("Failed to unmarshal KeyUsage extension: %v", err)
			}
			break
		}
	}

	var usage int
	for i := 0; i < 9; i++ {
		if usageBits.At(i) != 0 {
			usage |= 1 << uint(i)
		}
	}
	return x509.KeyUsage(usage), nil
}

func getTcbInfoForHandle(c DPEClient, handle *ContextHandle) (*ContextHandle, DiceTcbInfo, error) {
	outHandle := handle

	// Get digest size
	profile, err := c.GetProfile()
	if err != nil {
		return outHandle, DiceTcbInfo{}, fmt.Errorf("Cannot get profile: %s", err)
	}

	digestLen := profile.Profile.GetDigestSize()
	label := make([]byte, digestLen)

	certifiedKey, err := c.CertifyKey(outHandle, label, CertifyKeyX509, 0)
	if err != nil {
		return outHandle, DiceTcbInfo{}, fmt.Errorf("Could not certify key: %s", err)
	}

	outHandle = &certifiedKey.Handle
	leafCertBytes := certifiedKey.Certificate

	var leafCert *x509.Certificate

	// Check whether certificate is DER encoded.
	if leafCert, err = x509.ParseCertificate(leafCertBytes); err != nil {
		return outHandle, DiceTcbInfo{}, err
	}

	// Get DICE information from MultiTcbInfo Extension
	multiTcbInfo, err := getMultiTcbInfo(leafCert.Extensions)
	if err != nil {
		return outHandle, DiceTcbInfo{}, err
	}

	if len(multiTcbInfo) == 0 {
		return outHandle, DiceTcbInfo{}, fmt.Errorf("Certificate MutliTcbInfo is empty")
	}

	return outHandle, multiTcbInfo[0], nil
}

// Removes the critical extensions that are unknown to x509 package
// but defined in DPE certificate profile specification for cert chain validation
// UnhandledCriticalExtensions may have only custom extensions mentioned in spec
// unknownExtnMap collects extensions unknown to both x509 and the DICE certificate profiles spec
// positive case expects the unknownExtnMap to be empty.
func removeTcgDiceCriticalExtensions(certs []*x509.Certificate) error {
	unknownExtnMap := map[string][]string{}
	for _, cert := range certs {
		if len(cert.UnhandledCriticalExtensions) > 0 {
			unknownExtns := []string{}
			for _, extn := range cert.UnhandledCriticalExtensions {
				if !slices.Contains(TcgDiceCriticalExtensions[:], extn.String()) {
					unknownExtns = append(unknownExtns, extn.String())
				}
			}

			if len(unknownExtnMap) == 0 {
				cert.UnhandledCriticalExtensions = []asn1.ObjectIdentifier{}
			} else {
				unknownExtnMap[cert.Subject.String()] = unknownExtns
			}
		}
	}
	// The error details in this map will be logged
	msg := ""
	if len(unknownExtnMap) > 0 {
		for certSubject, ext := range unknownExtnMap {
			msg += fmt.Errorf("Certificate \"%s\" has unhandled critical extension \"%s\"", certSubject, ext).Error()
		}
		return fmt.Errorf("%s", msg)
	}
	return nil
}

// Ignores extended key usages that are unknown to x509 package
// but atleast defined in DPE certificate profile specification for cert chain validation
// UnhandledExtendedKeyUsages may have only custom key usages mentioned in spec
// unknownKeyUsagesMap collects keyusages unknown to both x509 and the DICE certificate profiles spec
// positive case expects the unknownKeyUsagesMap to be empty.
func removeTcgDiceExtendedKeyUsages(certs []*x509.Certificate) error {
	unknownKeyUsagesMap := map[string][]string{}
	for _, cert := range certs {
		if len(cert.UnknownExtKeyUsage) > 0 {
			unknownKeyUsages := []string{}
			for _, eku := range cert.UnknownExtKeyUsage {
				if !slices.Contains(TcgDiceExtendedKeyUsages[:], eku.String()) {
					unknownKeyUsages = append(unknownKeyUsages, eku.String())
				}
			}

			if len(unknownKeyUsagesMap) == 0 {
				cert.UnknownExtKeyUsage = []asn1.ObjectIdentifier{}
			} else {
				unknownKeyUsagesMap[cert.Subject.String()] = unknownKeyUsages
			}
		}
	}
	// The error details in this map will be logged
	msg := ""
	if len(unknownKeyUsagesMap) > 0 {
		for certSubject, ext := range unknownKeyUsagesMap {
			msg += fmt.Errorf("Certificate \"%s\" has unhandled critical extension \"%s\"", certSubject, ext).Error()
		}
		return fmt.Errorf("%s", msg)
	}
	return nil
}

// Checks whether the VendorInfo is 4-bytes TARGET_LOCALITY parameter
func checkDiceTcbVendorInfo(currentTcbInfo DiceTcbInfo, targetLocality uint32) error {
	var err error
	expectedVendorInfo := make([]byte, 4)
	binary.BigEndian.PutUint32(expectedVendorInfo, targetLocality)
	if !bytes.Equal(currentTcbInfo.VendorInfo, expectedVendorInfo) {
		err = fmt.Errorf("Unexpected VendorInfo for current DICE TCB block, want %v but got %v", expectedVendorInfo, currentTcbInfo.VendorInfo)
	}
	return err
}

// Checks whether INPUT_TYPE passed to a deriveChild Request
// populates the "type" field in the DiceTcbInfo extension.
func checkCurrentDiceTcbTciType(currentTcbInfo DiceTcbInfo, expectedTciType uint32) error {
	var err error
	expectedTciTypeBytes := make([]byte, 4)
	binary.BigEndian.PutUint32(expectedTciTypeBytes, expectedTciType)
	if !bytes.Equal(currentTcbInfo.Type, expectedTciTypeBytes) {
		err = fmt.Errorf("Unexpected TCI type for current DICE TCB block, want %v but got %v", expectedTciTypeBytes, currentTcbInfo.Type)
	}
	return err
}

// Checks whether the Hash Algorithm field in FWID block is correct
func checkDiceTcbHashAlgorithm(currentTcbInfo DiceTcbInfo, hashAlg asn1.ObjectIdentifier) error {
	for _, fwid := range currentTcbInfo.Fwids {
		if !fwid.HashAlg.Equal(hashAlg) {
			return fmt.Errorf("Unexpected hash algorithm in FWID block, expected %s but got %s", hashAlg, fwid.HashAlg)
		}
	}
	return nil
}

// Builds and verifies certificate chain.
func validateLeafCertChain(certChain []*x509.Certificate, leafCert *x509.Certificate) error {
	var err error
	certsToProcess := []*x509.Certificate{leafCert}

	// Remove unhandled critical extensions reported by x509 but defined in spec
	if err = removeTcgDiceCriticalExtensions(certsToProcess); err != nil {
		return err
	}

	// Remove unhandled extended key usages reported by x509 but defined in spec
	if err = removeTcgDiceExtendedKeyUsages(certsToProcess); err != nil {
		return err
	}

	// Build verify options
	var opts *x509.VerifyOptions
	if opts, err = buildVerifyOptions(certChain); err != nil {
		return err
	}

	// Certificate chain validation for leaf
	chains, err := leafCert.Verify(*opts)
	if err != nil {
		// Unable to build certificate chain from leaf to root
		return fmt.Errorf("Error verifying DPE leaf: %s", err.Error())
	}

	// Log certificate chains linked to leaf
	if len(chains) != 1 {
		return fmt.Errorf("Unexpected number of cert chains: %d", len(chains))
	}
	return nil
}

// Builds Certificate chain verifier parameters.
func buildVerifyOptions(certChain []*x509.Certificate) (*x509.VerifyOptions, error) {
	var err error
	roots := x509.NewCertPool()
	intermediates := x509.NewCertPool()

	// Root certificate is expected to be in the beginning of the chain, the rest are expected to be intermediates.
	roots.AddCert(certChain[0])

	for _, cert := range certChain[1:] {
		if cert.Subject.String() == cert.Issuer.String() {
			return nil, fmt.Errorf("Found a self-signed certificate in middle of certificate chain returned by GetCertificateChain")
		}
		intermediates.AddCert(cert)
	}
	opts := x509.VerifyOptions{
		Roots:         roots,
		Intermediates: intermediates,
		CurrentTime:   time.Now().UTC(),
		KeyUsages:     []x509.ExtKeyUsage{x509.ExtKeyUsageAny},
	}

	return &opts, err
}

// Gets KeyUsage bitmap and returns as list of KeyUsage name strings.
func getKeyUsageNames(keyUsage x509.KeyUsage) []string {
	keyUsageNames := []string{}

	if keyUsage&x509.KeyUsageDigitalSignature != 0 {
		keyUsageNames = append(keyUsageNames, "DigitalSignature")
	}

	if keyUsage&x509.KeyUsageContentCommitment != 0 {
		keyUsageNames = append(keyUsageNames, "ContentCommitment")
	}

	if keyUsage&x509.KeyUsageKeyEncipherment != 0 {
		keyUsageNames = append(keyUsageNames, "KeyEncipherment")
	}

	if keyUsage&x509.KeyUsageDataEncipherment != 0 {
		keyUsageNames = append(keyUsageNames, "DataEncipherment")
	}

	if keyUsage&x509.KeyUsageKeyAgreement != 0 {
		keyUsageNames = append(keyUsageNames, "KeyAgreement")
	}

	if keyUsage&x509.KeyUsageCertSign != 0 {
		keyUsageNames = append(keyUsageNames, "CertSign")
	}

	if keyUsage&x509.KeyUsageCRLSign != 0 {
		keyUsageNames = append(keyUsageNames, "CRLSign")
	}

	if keyUsage&x509.KeyUsageEncipherOnly != 0 {
		keyUsageNames = append(keyUsageNames, "EncipherOnly")
	}

	if keyUsage&x509.KeyUsageDecipherOnly != 0 {
		keyUsageNames = append(keyUsageNames, "DecipherOnly")
	}

	return keyUsageNames
}

// Verifies the TCI_Current and TCI_Cumulative of dice tcb information blocks
func verifyDiceTcbDigest(tcbInfo DiceTcbInfo, wantCurrentTCI []byte, lastCumulativeTCI []byte) error {
	var err error

	// Check TCI_CURRENT
	currentTCI := tcbInfo.Fwids[0].Digest
	if !bytes.Equal(currentTCI, wantCurrentTCI) {
		err = fmt.Errorf("Unexpected TCI_CURRENT digest, want %v but got %v", wantCurrentTCI, currentTCI)
	}

	// Check TCI_CUMULATIVE against expected cumulative TCI
	wantCumulativeTCI := computeExpectedCumulative(lastCumulativeTCI, currentTCI)
	cumulativeTCI := tcbInfo.Fwids[1].Digest
	if !bytes.Equal(cumulativeTCI, wantCumulativeTCI) {
		err = fmt.Errorf("Unexpected TCI_CUMULATIVE value, want %v but got %v", wantCumulativeTCI, cumulativeTCI)
	}
	return err
}

// Checks the FWID block's Digest.
// FWID at index 0 has the TCI_CURRENT as digest
// FWID at index 1 has the TCI_CUMULATIVE as digest
// FWID array always has two digest/hashAlg blocks when "ExtendTci" is supported by DPE profile.
func validateDiceTcbFwids(leafCertBytes []byte, currentTcis [][]byte, digestLen int) error {
	var leafCert *x509.Certificate
	var err error

	// Check whether certificate is DER encoded.
	if leafCert, err = x509.ParseCertificate(leafCertBytes); err != nil {
		return err
	}

	// Get DICE information from MultiTcbInfo Extension
	var multiTcbInfo []DiceTcbInfo
	if multiTcbInfo, err = getMultiTcbInfo(leafCert.Extensions); err != nil {
		return err
	}

	if len(multiTcbInfo) == 0 {
		return fmt.Errorf("Certificate MutliTcbInfo is empty")
	}

	// Calculate expected cumulative value
	defaultTci := make([]byte, digestLen)

	// Check cumulative, current TCI at the last index of  multitcb info
	// It must have default TCI value
	lastIndex := len(multiTcbInfo) - 1
	if !bytes.Equal(multiTcbInfo[lastIndex].Fwids[0].Digest, defaultTci) {
		return fmt.Errorf("Current TCI value for first TCB block, want %v but got %v", defaultTci, multiTcbInfo[lastIndex].Fwids[0].Digest)
	}

	if !bytes.Equal(multiTcbInfo[lastIndex].Fwids[1].Digest, defaultTci) {
		return fmt.Errorf("Cumulative TCI value for first TCB block, want %v but got %v", defaultTci, multiTcbInfo[lastIndex].Fwids[1].Digest)
	}

	// Check cumulative, current TCI of other indices if any
	lastCumulativeTCI := defaultTci
	multiTcbInfo = multiTcbInfo[:lastIndex]

	for i, tcbinfo := range multiTcbInfo {
		wantCurrentTci := currentTcis[i]
		verifyDiceTcbDigest(tcbinfo, wantCurrentTci, lastCumulativeTCI)
	}
	return err
}<|MERGE_RESOLUTION|>--- conflicted
+++ resolved
@@ -32,7 +32,6 @@
 	OidSHA384                          = asn1.ObjectIdentifier{2, 16, 840, 1, 101, 3, 4, 2, 2}
 )
 
-<<<<<<< HEAD
 var TcgDiceCriticalExtensions = [...]string{
 	OidExtensionTcgDiceMultiTcbInfo.String(),
 	OidExtensionTcgDiceUeid.String(),
@@ -112,9 +111,7 @@
 
 type TcgMultiTcbInfo = []DiceTcbInfo
 
-=======
 // BasicConstraints represents an X.509 BasicConstraints extension
->>>>>>> b68c2bbc
 type BasicConstraints struct {
 	IsCA              bool `asn1:"boolean"`
 	PathLenConstraint int  `asn1:"optional"`
