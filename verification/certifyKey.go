--- conflicted
+++ resolved
@@ -21,104 +21,8 @@
 	zx509 "github.com/zmap/zcrypto/x509"
 	zlint "github.com/zmap/zlint/v3"
 	"github.com/zmap/zlint/v3/lint"
-<<<<<<< HEAD
 )
 
-=======
-
-	"golang.org/x/exp/slices"
-)
-
-// TcgDiceCriticalExtensions are the OIDs of DICE extensions which must be
-// marked as critical
-var TcgDiceCriticalExtensions = [...]string{
-	OidExtensionTcgDiceMultiTcbInfo.String(),
-	OidExtensionTcgDiceUeid.String(),
-}
-
-// TcgDiceExtendedKeyUsages are the DICE OIDs expected to be present in the DPE
-// leaf EKU extension
-var TcgDiceExtendedKeyUsages = [...]string{
-	OidExtensionTcgDiceKpIdentityLoc.String(),
-	OidExtensionTcgDiceKpAttestLoc.String(),
-}
-
-// TcgUeidExtension is tcg-dice-Ueid OBJECT IDENTIFIER ::= {tcg-dice 4}
-//
-//	TcgUeid ::== SEQUENCE {
-//			ueid OCTET STRING
-//	}
-type TcgUeidExtension struct {
-	Ueid []uint8 `asn1:"ueid,implicit"`
-}
-
-// Fwid represents a TCG DICE FWID stucture
-type Fwid struct {
-	HashAlg asn1.ObjectIdentifier
-	Digest  []byte
-}
-
-// DiceTcbInfo represents the following ASN.1 structures
-// tcg-dice-MultiTcbInfo OBJECT IDENTIFIER ::= {tcg-dice 5}
-// DiceTcbInfoSeq ::= SEQUENCE SIZE (1..MAX) OF DiceTcbInfo
-//
-// tcg-dice-TcbInfo OBJECT IDENTIFIER ::= {tcg-dice 1}
-//
-//	DiceTcbInfo 	::== SEQUENCE {
-//			vendor		[0] IMPLICIT UTF8String OPTIONAL,
-//			model 		[1] IMPLICIT UTF8String OPTIONAL,
-//			version 	[2] IMPLICIT UTF8String OPTIONAL,
-//			svn 		[3] IMPLICIT INTEGER OPTIONAL,
-//			layer 		[4] IMPLICIT INTEGER OPTIONAL,
-//			index 		[5] IMPLICIT INTEGER OPTIONAL,
-//			fwids 		[6] IMPLICIT FWIDLIST OPTIONAL,
-//			flags 		[7] IMPLICIT OperationalFlags OPTIONAL,
-//			vendorInfo 	[8] IMPLICIT OCTET STRING OPTIONAL,
-//			type 		[9] IMPLICIT OCTET STRING OPTIONAL,
-//	}
-//
-// FWIDLIST ::== SEQUENCE SIZE (1..MAX) OF FWID
-//
-//	FWID ::== SEQUENCE {
-//			hashAlg 	OBJECT IDENTIFIER,
-//			digest 		OCTET STRING
-//	}
-//
-//	OperationalFlags ::= BIT STRING {
-//			notConfigured (0),
-//			notSecure (1),
-//			recovery (2),
-//	 	debug (3)
-//	}
-type DiceTcbInfo struct {
-	Vendor     string          `asn1:"optional,tag:0,utf8"`
-	Model      string          `asn1:"optional,tag:1,utf8"`
-	Version    string          `asn1:"optional,tag:2,utf8"`
-	SVN        int             `asn1:"optional,tag:3"`
-	Layer      int             `asn1:"optional,tag:4"`
-	Index      int             `asn1:"optional,tag:5"`
-	Fwids      []Fwid          `asn1:"optional,tag:6"`
-	Flags      OperationalFlag `asn1:"optional,tag:7"`
-	VendorInfo []byte          `asn1:"optional,tag:8"`
-	Type       []byte          `asn1:"optional,tag:9"`
-}
-
-// OperationalFlag represents the TCBInfo Operational Flags field
-type OperationalFlag int
-
-// TCG spec-defined operational flags
-const (
-	NotConfigured OperationalFlag = iota
-	NotSecure
-	Debug
-	Recovery
-)
-
-// TcgMultiTcbInfo represents a sequence of TCBInfos
-type TcgMultiTcbInfo = []DiceTcbInfo
-
-// CertifyKeyParams holds configurable paramters to CertifyKey for test-cases
->>>>>>> b68c2bbc
 type CertifyKeyParams struct {
 	Label []byte
 	Flags CertifyKeyFlags
@@ -134,7 +38,6 @@
 	testCertifyKey(d, c, t, true)
 }
 
-<<<<<<< HEAD
 func TestDiceTcbInfo(d TestDPEInstance, c DPEClient, t *testing.T) {
 	testDiceTcbInfo(d, c, t, false)
 }
@@ -143,11 +46,8 @@
 	testDiceTcbInfo(d, c, t, true)
 }
 
-func TestCertifyKey_Csr(d TestDPEInstance, c DPEClient, t *testing.T) {
-=======
 // TestCertifyKeyCsr tests calling CeritifyKey with type = CSR
 func TestCertifyKeyCsr(d TestDPEInstance, c DPEClient, t *testing.T) {
->>>>>>> b68c2bbc
 	ctx := getInitialContextHandle(d, c, t, false)
 
 	profile, err := GetTransportProfile(d)
