--- conflicted
+++ resolved
@@ -12,14 +12,8 @@
 	github.com/pelletier/go-toml v1.9.3 // indirect
 	github.com/stretchr/testify v1.8.3 // indirect
 	github.com/weppos/publicsuffix-go v0.30.1-0.20230422193905-8fecedd899db // indirect
-<<<<<<< HEAD
-	golang.org/x/crypto v0.11.0 // indirect
-	golang.org/x/net v0.10.0 // indirect
-	golang.org/x/text v0.11.0 // indirect
-=======
 	golang.org/x/crypto v0.7.0 // indirect
 	golang.org/x/exp v0.0.0-20230817173708-d852ddb80c63
 	golang.org/x/net v0.8.0 // indirect
 	golang.org/x/text v0.8.0 // indirect
->>>>>>> ac339f6e
 )